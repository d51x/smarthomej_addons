/**
 * Copyright (c) 2021-2023 Contributors to the SmartHome/J project
 *
 * See the NOTICE file(s) distributed with this work for additional
 * information.
 *
 * This program and the accompanying materials are made available under the
 * terms of the Eclipse Public License 2.0 which is available at
 * http://www.eclipse.org/legal/epl-2.0
 *
 * SPDX-License-Identifier: EPL-2.0
 */
package org.smarthomej.binding.tuya.internal.handler;

import static org.smarthomej.binding.tuya.internal.TuyaBindingConstants.*;

import java.nio.charset.StandardCharsets;
import java.time.Duration;
import java.util.*;
import java.util.concurrent.ScheduledFuture;
import java.util.concurrent.TimeUnit;
import java.util.stream.Collectors;

import org.eclipse.jdt.annotation.NonNullByDefault;
import org.eclipse.jdt.annotation.Nullable;
import org.openhab.core.cache.ExpiringCache;
import org.openhab.core.cache.ExpiringCacheMap;
import org.openhab.core.config.core.Configuration;
import org.openhab.core.library.types.DecimalType;
import org.openhab.core.library.types.HSBType;
import org.openhab.core.library.types.OnOffType;
import org.openhab.core.library.types.PercentType;
import org.openhab.core.library.types.StringType;
import org.openhab.core.thing.Channel;
import org.openhab.core.thing.ChannelUID;
import org.openhab.core.thing.Thing;
import org.openhab.core.thing.ThingStatus;
import org.openhab.core.thing.ThingStatusDetail;
import org.openhab.core.thing.ThingUID;
import org.openhab.core.thing.binding.BaseThingHandler;
import org.openhab.core.thing.binding.ThingHandlerCallback;
import org.openhab.core.thing.binding.builder.ChannelBuilder;
import org.openhab.core.thing.binding.builder.ThingBuilder;
import org.openhab.core.thing.type.ChannelTypeUID;
import org.openhab.core.types.Command;
import org.openhab.core.types.CommandOption;
import org.openhab.core.types.State;
import org.slf4j.Logger;
import org.slf4j.LoggerFactory;
import org.smarthomej.binding.tuya.internal.config.ChannelConfiguration;
import org.smarthomej.binding.tuya.internal.config.DeviceConfiguration;
import org.smarthomej.binding.tuya.internal.local.DeviceInfoSubscriber;
import org.smarthomej.binding.tuya.internal.local.DeviceStatusListener;
import org.smarthomej.binding.tuya.internal.local.TuyaDevice;
import org.smarthomej.binding.tuya.internal.local.UdpDiscoveryListener;
import org.smarthomej.binding.tuya.internal.local.dto.DeviceInfo;
import org.smarthomej.binding.tuya.internal.util.ConversionUtil;
import org.smarthomej.binding.tuya.internal.util.IrUtils;
import org.smarthomej.binding.tuya.internal.util.SchemaDp;
import org.smarthomej.commons.SimpleDynamicCommandDescriptionProvider;

import com.google.gson.Gson;

import io.netty.channel.EventLoopGroup;

/**
 * The {@link TuyaDeviceHandler} handles commands and state updates
 *
 * @author Jan N. Klug - Initial contribution
 */
@NonNullByDefault
public class TuyaDeviceHandler extends BaseThingHandler implements DeviceInfoSubscriber, DeviceStatusListener {
    private static final List<String> COLOUR_CHANNEL_CODES = List.of("colour_data");
    private static final List<String> DIMMER_CHANNEL_CODES = List.of("bright_value", "bright_value_1", "bright_value_2",
            "temp_value");

    private final Logger logger = LoggerFactory.getLogger(TuyaDeviceHandler.class);

    private final Gson gson;
    private final UdpDiscoveryListener udpDiscoveryListener;
    private final SimpleDynamicCommandDescriptionProvider dynamicCommandDescriptionProvider;
    private final EventLoopGroup eventLoopGroup;
    private DeviceConfiguration configuration = new DeviceConfiguration();
    private @Nullable TuyaDevice tuyaDevice;
    private final List<SchemaDp> schemaDps;
    private boolean oldColorMode = false;

    private @Nullable ScheduledFuture<?> reconnectFuture;
    private @Nullable ScheduledFuture<?> pollingJob;

    private boolean disposing = false;

    private final Map<Integer, String> dpToChannelId = new HashMap<>();
    private final Map<Integer, List<String>> dp2ToChannelId = new HashMap<>();
    private final Map<String, ChannelTypeUID> channelIdToChannelTypeUID = new HashMap<>();
    private final Map<String, ChannelConfiguration> channelIdToConfiguration = new HashMap<>();

    private final ExpiringCacheMap<Integer, @Nullable Object> deviceStatusCache = new ExpiringCacheMap<>(
            Duration.ofSeconds(10));
    private final Map<String, State> channelStateCache = new HashMap<>();

    public TuyaDeviceHandler(Thing thing, @Nullable List<SchemaDp> schemaDps, Gson gson,
            SimpleDynamicCommandDescriptionProvider dynamicCommandDescriptionProvider, EventLoopGroup eventLoopGroup,
            UdpDiscoveryListener udpDiscoveryListener) {
        super(thing);
        this.gson = gson;
        this.udpDiscoveryListener = udpDiscoveryListener;
        this.eventLoopGroup = eventLoopGroup;
        this.dynamicCommandDescriptionProvider = dynamicCommandDescriptionProvider;
        this.schemaDps = Objects.requireNonNullElse(schemaDps, List.of());
    }

    @Override
    public void processDeviceStatus(Map<Integer, Object> deviceStatus) {
        logger.trace("'{}' received status message '{}'", thing.getUID(), deviceStatus);

        if (deviceStatus.isEmpty()) {
            // if status is empty -> need to use control method to request device status
            Map<Integer, @Nullable Object> commandRequest = new HashMap<>();
            dpToChannelId.keySet().forEach(dp -> commandRequest.put(dp, null));
            dp2ToChannelId.keySet().forEach(dp -> commandRequest.put(dp, null));

            TuyaDevice tuyaDevice = this.tuyaDevice;
            if (tuyaDevice != null) {
                tuyaDevice.set(commandRequest);
            }

            return;
        }

        deviceStatus.forEach(this::addSingleExpiringCache);
        deviceStatus.forEach(this::processChannelStatus);
    }

    private void processChannelStatus(Integer dp, Object value) {
        String channelId = dpToChannelId.get(dp);
        if (channelId != null) {

            ChannelConfiguration configuration = channelIdToConfiguration.get(channelId);
            ChannelTypeUID channelTypeUID = channelIdToChannelTypeUID.get(channelId);

            if (configuration == null || channelTypeUID == null) {
                logger.warn("Could not find configuration or type for channel '{}' in thing '{}'", channelId,
                        thing.getUID());
                return;
            }

            ChannelConfiguration channelConfiguration = channelIdToConfiguration.get(channelId);
            if (channelConfiguration != null && Boolean.FALSE.equals(deviceStatusCache.get(channelConfiguration.dp2))) {
                // skip update if the channel is off!
                return;
            }

            if (value instanceof String && CHANNEL_TYPE_UID_COLOR.equals(channelTypeUID)) {
                oldColorMode = ((String) value).length() == 14;
                updateState(channelId, ConversionUtil.hexColorDecode((String) value));
                return;
            } else if (value instanceof String && CHANNEL_TYPE_UID_STRING.equals(channelTypeUID)) {
                updateState(channelId, new StringType((String) value));
                return;
            } else if (Double.class.isAssignableFrom(value.getClass())
                    && CHANNEL_TYPE_UID_DIMMER.equals(channelTypeUID)) {
                updateState(channelId, ConversionUtil.brightnessDecode((double) value, 0, configuration.max));
                return;
            } else if (Double.class.isAssignableFrom(value.getClass())
                    && CHANNEL_TYPE_UID_NUMBER.equals(channelTypeUID)) {
                updateState(channelId, new DecimalType((double) value));
                return;
            } else if (Boolean.class.isAssignableFrom(value.getClass())
                    && CHANNEL_TYPE_UID_SWITCH.equals(channelTypeUID)) {
                updateState(channelId, OnOffType.from((boolean) value));
                return;
            }
            logger.warn("Could not update channel '{}' of thing '{}' with value '{}'. Datatype incompatible.",
                    channelId, getThing().getUID(), value);
        } else {
            // try additional channelDps, only OnOffType
            List<String> channelIds = dp2ToChannelId.get(dp);
            if (channelIds == null) {
                logger.debug("Could not find channel for dp '{}' in thing '{}'", dp, thing.getUID());
            } else {
                if (Boolean.class.isAssignableFrom(value.getClass())) {
                    OnOffType state = OnOffType.from((boolean) value);
                    channelIds.forEach(ch -> updateState(ch, state));
                    return;
                }
                logger.warn("Could not update channel '{}' of thing '{}' with value {}. Datatype incompatible.",
                        channelIds, getThing().getUID(), value);
            }
        }
    }

    private String bytesToHex(byte[] bytes) {
        final char[] HEX_ARRAY = "0123456789ABCDEF".toCharArray();
        char[] hexChars = new char[bytes.length * 2];
        for (int j = 0; j < bytes.length; j++) {
            int v = bytes[j] & 0xFF;
            hexChars[j * 2] = HEX_ARRAY[v >>> 4];
            hexChars[j * 2 + 1] = HEX_ARRAY[v & 0x0F];
        }
        return new String(hexChars);
    }

    @Override
    public void connectionStatus(boolean status) {
        if (status) {
            updateStatus(ThingStatus.ONLINE);
            int pollingInterval = configuration.pollingInterval;
            TuyaDevice tuyaDevice = this.tuyaDevice;
            if (tuyaDevice != null && pollingInterval > 0) {
                pollingJob = scheduler.scheduleWithFixedDelay(tuyaDevice::refreshStatus, pollingInterval,
                        pollingInterval, TimeUnit.SECONDS);
            }
        } else {
            updateStatus(ThingStatus.OFFLINE);
            ScheduledFuture<?> pollingJob = this.pollingJob;
            if (pollingJob != null) {
                pollingJob.cancel(true);
                this.pollingJob = null;
            }
            TuyaDevice tuyaDevice = this.tuyaDevice;
            ScheduledFuture<?> reconnectFuture = this.reconnectFuture;
            // only re-connect if a device is present, we are not disposing the thing and either the reconnectFuture is
            // empty or already done
            if (tuyaDevice != null && !disposing && (reconnectFuture == null || reconnectFuture.isDone())) {
                this.reconnectFuture = scheduler.schedule(tuyaDevice::connect, 5000, TimeUnit.MILLISECONDS);
            }
        }
    }

    @Override
    public void handleCommand(ChannelUID channelUID, Command command) {
        if (getThing().getStatus() != ThingStatus.ONLINE) {
            logger.warn("Channel '{}' received a command but device is not ONLINE. Discarding command.", channelUID);
            return;
        }

        Map<Integer, @Nullable Object> commandRequest = new HashMap<>();

        ChannelTypeUID channelTypeUID = channelIdToChannelTypeUID.get(channelUID.getId());
        ChannelConfiguration configuration = channelIdToConfiguration.get(channelUID.getId());
        if (channelTypeUID == null || configuration == null) {
            logger.warn("Could not determine channel type or configuration for channel '{}'. Discarding command.",
                    channelUID);
            return;
        }

        if (CHANNEL_TYPE_UID_COLOR.equals(channelTypeUID)) {
            if (command instanceof HSBType) {
                commandRequest.put(configuration.dp, ConversionUtil.hexColorEncode((HSBType) command, oldColorMode));
                ChannelConfiguration workModeConfig = channelIdToConfiguration.get("work_mode");
                if (workModeConfig != null) {
                    commandRequest.put(workModeConfig.dp, "colour");
                }
                if (configuration.dp2 != 0) {
                    commandRequest.put(configuration.dp2, ((HSBType) command).getBrightness().doubleValue() > 0.0);
                }
            } else if (command instanceof PercentType) {
                State oldState = channelStateCache.get(channelUID.getId());
                if (!(oldState instanceof HSBType)) {
                    logger.debug("Discarding command '{}' to channel '{}', cannot determine old state", command,
                            channelUID);
                    return;
                }
                HSBType newState = new HSBType(((HSBType) oldState).getHue(), ((HSBType) oldState).getSaturation(),
                        (PercentType) command);
                commandRequest.put(configuration.dp, ConversionUtil.hexColorEncode(newState, oldColorMode));
                ChannelConfiguration workModeConfig = channelIdToConfiguration.get("work_mode");
                if (workModeConfig != null) {
                    commandRequest.put(workModeConfig.dp, "colour");
                }
                if (configuration.dp2 != 0) {
                    commandRequest.put(configuration.dp2, ((PercentType) command).doubleValue() > 0.0);
                }
            } else if (command instanceof OnOffType) {
                if (configuration.dp2 != 0) {
                    commandRequest.put(configuration.dp2, OnOffType.ON.equals(command));
                }
            }
        } else if (CHANNEL_TYPE_UID_DIMMER.equals(channelTypeUID)) {
            if (command instanceof PercentType) {
                int value = ConversionUtil.brightnessEncode((PercentType) command, 0, configuration.max);
                if (value >= configuration.min) {
                    commandRequest.put(configuration.dp, value);
                }
                if (configuration.dp2 != 0) {
                    commandRequest.put(configuration.dp2, value >= configuration.min);
                }
                ChannelConfiguration workModeConfig = channelIdToConfiguration.get("work_mode");
                if (workModeConfig != null) {
                    commandRequest.put(workModeConfig.dp, "white");
                }
            } else if (command instanceof OnOffType) {
                if (configuration.dp2 != 0) {
                    commandRequest.put(configuration.dp2, OnOffType.ON.equals(command));
                }
            }
        } else if (CHANNEL_TYPE_UID_STRING.equals(channelTypeUID)) {
            if (command instanceof StringType) {
                commandRequest.put(configuration.dp, command.toString());
            }
        } else if (CHANNEL_TYPE_UID_NUMBER.equals(channelTypeUID)) {
            if (command instanceof DecimalType) {
                commandRequest.put(configuration.dp, ((DecimalType) command).intValue());
            }
        } else if (CHANNEL_TYPE_UID_SWITCH.equals(channelTypeUID)) {
            if (command instanceof OnOffType) {
                commandRequest.put(configuration.dp, OnOffType.ON.equals(command));
            }
        } else if (CHANNEL_TYPE_UID_IR_CODE_TEMPLATE.equals(channelTypeUID)) {
            commandRequest.put(1, "send_ir");
            commandRequest.put(3, configuration.irCode);
            commandRequest.put(4, command.toString());
            commandRequest.put(10, configuration.irSendDelay);
            commandRequest.put(13, configuration.irCodeType);
        } else if (CHANNEL_TYPE_UID_IR_CODE_DIY.equals(channelTypeUID)) {
            if (command instanceof StringType) {
                commandRequest.put(1, "study_key");
                commandRequest.put(7, command.toString());
            }
<<<<<<< HEAD
=======
        } else if (CHANNEL_TYPE_UID_IR_CODE_NEC.equals(channelTypeUID)) {
            if (command instanceof StringType) {
                String sCode = command.toString().startsWith("0x") ? command.toString().substring(2)
                        : command.toString();
                long code = Long.parseLong(sCode, 16);
                String base64Code = IrUtils.necToBase64(code);
                commandRequest.put(1, "study_key");
                commandRequest.put(7, base64Code);
            }
>>>>>>> 82c9b007
        }

        TuyaDevice tuyaDevice = this.tuyaDevice;
        if (!commandRequest.isEmpty() && tuyaDevice != null) {
            tuyaDevice.set(commandRequest);
        }
    }

    @Override
    public void dispose() {
        disposing = true;
        ScheduledFuture<?> future = reconnectFuture;
        if (future != null) {
            future.cancel(true);
        }
        future = this.pollingJob;
        if (future != null) {
            future.cancel(true);
        }
        if (configuration.ip.isEmpty()) {
            // unregister listener only if IP is not fixed
            udpDiscoveryListener.unregisterListener(this);
        }
        TuyaDevice tuyaDevice = this.tuyaDevice;
        if (tuyaDevice != null) {
            tuyaDevice.dispose();
            this.tuyaDevice = null;
        }
    }

    @Override
    public void initialize() {
        // clear all maps
        dpToChannelId.clear();
        dp2ToChannelId.clear();
        channelIdToChannelTypeUID.clear();
        channelIdToConfiguration.clear();

        configuration = getConfigAs(DeviceConfiguration.class);

        // check if we have channels and add them if available
        if (thing.getChannels().isEmpty()) {
            // stored schemas are usually more complete
            Map<String, SchemaDp> schema = SCHEMAS.get(configuration.productId);
            if (schema == null) {
                if (!schemaDps.isEmpty()) {
                    // fallback to retrieved schema
                    schema = schemaDps.stream().collect(Collectors.toMap(s -> s.code, s -> s));
                } else {
                    updateStatus(ThingStatus.OFFLINE, ThingStatusDetail.CONFIGURATION_ERROR,
                            "No channels added and schema not found.");
                    return;
                }
            }

            addChannels(schema);
        }

        thing.getChannels().forEach(this::configureChannel);

        if (!configuration.ip.isBlank()) {
            deviceInfoChanged(new DeviceInfo(configuration.ip, configuration.protocol));
        } else {
            updateStatus(ThingStatus.OFFLINE, ThingStatusDetail.CONFIGURATION_PENDING, "Waiting for IP address");
            udpDiscoveryListener.registerListener(configuration.deviceId, this);
        }

        disposing = false;
    }

    @Override
    public void deviceInfoChanged(DeviceInfo deviceInfo) {
        logger.info("Configuring IP address '{}' for thing '{}'.", deviceInfo, thing.getUID());

        TuyaDevice tuyaDevice = this.tuyaDevice;
        if (tuyaDevice != null) {
            tuyaDevice.dispose();
        }
        updateStatus(ThingStatus.UNKNOWN);

        this.tuyaDevice = new TuyaDevice(gson, this, eventLoopGroup, configuration.deviceId,
                configuration.localKey.getBytes(StandardCharsets.UTF_8), deviceInfo.ip, deviceInfo.protocolVersion);
    }

    private void addChannels(Map<String, SchemaDp> schema) {
        ThingBuilder thingBuilder = editThing();
        ThingUID thingUID = thing.getUID();
        ThingHandlerCallback callback = getCallback();

        if (callback == null) {
            logger.warn("Thing callback not found. Cannot auto-detect thing '{}' channels.", thingUID);
            return;
        }

        Map<String, Channel> channels = new HashMap<>(schema.entrySet().stream().map(e -> {
            String channelId = e.getKey();
            SchemaDp schemaDp = e.getValue();

            ChannelUID channelUID = new ChannelUID(thingUID, channelId);
            Map<String, @Nullable Object> configuration = new HashMap<>();
            configuration.put("dp", schemaDp.id);

            ChannelTypeUID channeltypeUID;
            if (COLOUR_CHANNEL_CODES.contains(channelId)) {
                channeltypeUID = CHANNEL_TYPE_UID_COLOR;
            } else if (DIMMER_CHANNEL_CODES.contains(channelId)) {
                channeltypeUID = CHANNEL_TYPE_UID_DIMMER;
                configuration.put("min", schemaDp.min);
                configuration.put("max", schemaDp.max);
            } else if ("bool".equals(schemaDp.type)) {
                channeltypeUID = CHANNEL_TYPE_UID_SWITCH;
            } else if ("enum".equals(schemaDp.type)) {
                channeltypeUID = CHANNEL_TYPE_UID_STRING;
                List<String> range = Objects.requireNonNullElse(schemaDp.range, List.of());
                configuration.put("range", String.join(",", range));
            } else if ("string".equals(schemaDp.type)) {
                channeltypeUID = CHANNEL_TYPE_UID_STRING;
            } else if ("value".equals(schemaDp.type)) {
                channeltypeUID = CHANNEL_TYPE_UID_NUMBER;
                configuration.put("min", schemaDp.min);
                configuration.put("max", schemaDp.max);
            } else {
                // e.g. type "raw", add empty channel
                return Map.entry("", ChannelBuilder.create(channelUID).build());
            }

            return Map.entry(channelId, callback.createChannelBuilder(channelUID, channeltypeUID).withLabel(channelId)
                    .withConfiguration(new Configuration(configuration)).build());
        }).filter(c -> !c.getKey().isEmpty()).collect(Collectors.toMap(Map.Entry::getKey, Map.Entry::getValue)));

        List<String> channelSuffixes = List.of("", "_1", "_2");
        List<String> switchChannels = List.of("switch_led", "led_switch");
        channelSuffixes.forEach(suffix -> switchChannels.forEach(channel -> {
            Channel switchChannel = channels.get(channel + suffix);
            if (switchChannel != null) {
                // remove switch channel if brightness or color is present and add to dp2 instead
                ChannelConfiguration config = switchChannel.getConfiguration().as(ChannelConfiguration.class);
                Channel colourChannel = channels.get("colour_data" + suffix);
                Channel brightChannel = channels.get("bright_value" + suffix);
                boolean remove = false;

                if (colourChannel != null) {
                    colourChannel.getConfiguration().put("dp2", config.dp);
                    remove = true;
                }
                if (brightChannel != null) {
                    brightChannel.getConfiguration().put("dp2", config.dp);
                    remove = true;
                }

                if (remove) {
                    channels.remove(channel + suffix);
                }
            }
        }));

        channels.values().forEach(thingBuilder::withChannel);

        updateThing(thingBuilder.build());
    }

    private void configureChannel(Channel channel) {
        ChannelConfiguration configuration = channel.getConfiguration().as(ChannelConfiguration.class);
        ChannelTypeUID channelTypeUID = channel.getChannelTypeUID();

        if (channelTypeUID == null) {
            logger.warn("Could not determine ChannelTypeUID for '{}'", channel.getUID());
            return;
        }

        String channelId = channel.getUID().getId();

        if (!configuration.range.isEmpty()) {
            List<CommandOption> commandOptions = toCommandOptionList(
                    Arrays.stream(configuration.range.split(",")).collect(Collectors.toList()));
            dynamicCommandDescriptionProvider.setCommandOptions(channel.getUID(), commandOptions);
        }

        dpToChannelId.put(configuration.dp, channelId);
        channelIdToConfiguration.put(channelId, configuration);
        channelIdToChannelTypeUID.put(channelId, channelTypeUID);

        // check if we have additional DPs (these are switch DP for color or brightness only)
        if (configuration.dp2 != 0) {
            List<String> list = Objects
                    .requireNonNull(dp2ToChannelId.computeIfAbsent(configuration.dp2, ArrayList::new));
            list.add(channelId);
        }
    }

    private List<CommandOption> toCommandOptionList(List<String> options) {
        return options.stream().map(c -> new CommandOption(c, c)).collect(Collectors.toList());
    }

    private void addSingleExpiringCache(Integer key, Object value) {
        ExpiringCache<@Nullable Object> expiringCache = new ExpiringCache<>(Duration.ofSeconds(10), () -> null);
        expiringCache.putValue(value);
        deviceStatusCache.put(key, expiringCache);
    }

    @Override
    protected void updateState(String channelId, State state) {
        channelStateCache.put(channelId, state);
        super.updateState(channelId, state);
    }
}<|MERGE_RESOLUTION|>--- conflicted
+++ resolved
@@ -190,17 +190,6 @@
         }
     }
 
-    private String bytesToHex(byte[] bytes) {
-        final char[] HEX_ARRAY = "0123456789ABCDEF".toCharArray();
-        char[] hexChars = new char[bytes.length * 2];
-        for (int j = 0; j < bytes.length; j++) {
-            int v = bytes[j] & 0xFF;
-            hexChars[j * 2] = HEX_ARRAY[v >>> 4];
-            hexChars[j * 2 + 1] = HEX_ARRAY[v & 0x0F];
-        }
-        return new String(hexChars);
-    }
-
     @Override
     public void connectionStatus(boolean status) {
         if (status) {
@@ -318,8 +307,6 @@
                 commandRequest.put(1, "study_key");
                 commandRequest.put(7, command.toString());
             }
-<<<<<<< HEAD
-=======
         } else if (CHANNEL_TYPE_UID_IR_CODE_NEC.equals(channelTypeUID)) {
             if (command instanceof StringType) {
                 String sCode = command.toString().startsWith("0x") ? command.toString().substring(2)
@@ -329,7 +316,6 @@
                 commandRequest.put(1, "study_key");
                 commandRequest.put(7, base64Code);
             }
->>>>>>> 82c9b007
         }
 
         TuyaDevice tuyaDevice = this.tuyaDevice;
